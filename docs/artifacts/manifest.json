--- conflicted
+++ resolved
@@ -9,37 +9,13 @@
     "cxx_flags_release": "-O3 -DNDEBUG",
     "generator": "Unix Makefiles"
   },
-<<<<<<< HEAD
-  "generated_at": "2025-12-26T20:16:23.008129+00:00",
-=======
   "generated_at": "2025-12-29T11:16:19.117016+00:00",
->>>>>>> cc7d3de7
   "git": {
-    "branch": "codex/ticket-01-unify-artifacts-root",
+    "branch": "codex/ticket-03-wrds-panel-single-source",
     "dirty": true,
-<<<<<<< HEAD
-    "sha": "d4be0724a76d2cbd2aaa88e3387ed08694d6e02b"
-=======
     "sha": "37ea5f14885e3e55900b8604815c75ee9213dbf1"
->>>>>>> cc7d3de7
   },
   "omp_threads": 11,
-  "protocols": {
-    "synthetic_validation": {
-      "scenario_grid": {
-        "path": "configs/scenario_grids/synthetic_validation_v1.json",
-        "sha256": "ac79e61f4ff636a0260771164fa2e641882f7addbe4d974fb9be90e9f8da18cf",
-        "size_bytes": 2827
-      },
-      "scenario_grid_id": "synthetic_validation_v1",
-      "tolerances": {
-        "path": "configs/tolerances/synthetic_validation_v1.json",
-        "sha256": "6222819e4b23355e3b6ff366350455083b0776299e2203991207ffd81202abe1",
-        "size_bytes": 421
-      },
-      "tolerances_id": "synthetic_tolerances_v1"
-    }
-  },
   "runs": {
     "benchmarks": [
       {
@@ -61,20 +37,12 @@
         ],
         "mc_json": "docs/artifacts/bench/bench_mc.json",
         "pde_json": "docs/artifacts/bench/bench_pde.json",
-<<<<<<< HEAD
-        "timestamp": "2025-12-26T20:14:35.171715+00:00"
-=======
         "timestamp": "2025-12-29T10:38:51.813075+00:00"
->>>>>>> cc7d3de7
       }
     ],
     "heston": [
       {
-<<<<<<< HEAD
-        "command": "/Library/Frameworks/Python.framework/Versions/3.12/bin/python3 scripts/calibrate_heston.py --input data/samples/spx_20240614_sample.csv --fast --metric price --weight vega --param-transform exp --feller-warn --seed 19 --retries 2 --output-dir /var/folders/vl/qxd4t5nd2r77b5w5xdgxmj7c0000gn/T/tmp48mrcne0",
-=======
         "command": "/Library/Frameworks/Python.framework/Versions/3.12/bin/python3 scripts/calibrate_heston.py --input data/samples/spx_20240614_sample.csv --fast --metric price --weight vega --param-transform exp --feller-warn --seed 19 --retries 2 --output-dir /var/folders/vl/qxd4t5nd2r77b5w5xdgxmj7c0000gn/T/tmpblhurqzh",
->>>>>>> cc7d3de7
         "cost": 0.10009447672986851,
         "csv_rows": 12,
         "date": "2024-06-14",
@@ -104,11 +72,7 @@
         },
         "fast": true,
         "feller": -0.005343760505443038,
-<<<<<<< HEAD
-        "figure": "/var/folders/vl/qxd4t5nd2r77b5w5xdgxmj7c0000gn/T/tmp48mrcne0/fit_20240614.png",
-=======
         "figure": "/var/folders/vl/qxd4t5nd2r77b5w5xdgxmj7c0000gn/T/tmpblhurqzh/fit_20240614.png",
->>>>>>> cc7d3de7
         "input": "data/samples/spx_20240614_sample.csv",
         "inputs": [
           {
@@ -131,11 +95,7 @@
           "theta": 0.0005,
           "v0": 0.0005
         },
-<<<<<<< HEAD
-        "params_json": "/var/folders/vl/qxd4t5nd2r77b5w5xdgxmj7c0000gn/T/tmp48mrcne0/params_20240614.json",
-=======
         "params_json": "/var/folders/vl/qxd4t5nd2r77b5w5xdgxmj7c0000gn/T/tmpblhurqzh/params_20240614.json",
->>>>>>> cc7d3de7
         "retries": 2,
         "rmse_price": 159.96845408718906,
         "rmse_vol": 0.11992444527012011,
@@ -144,11 +104,7 @@
         "rmspe_vol": 0.5456505978852593,
         "rmspe_vol_pct": 54.56505978852593,
         "seed": 19,
-<<<<<<< HEAD
-        "table": "/var/folders/vl/qxd4t5nd2r77b5w5xdgxmj7c0000gn/T/tmp48mrcne0/fit_20240614.csv",
-=======
         "table": "/var/folders/vl/qxd4t5nd2r77b5w5xdgxmj7c0000gn/T/tmpblhurqzh/fit_20240614.csv",
->>>>>>> cc7d3de7
         "warnings": [
           "WARNING: Feller condition violated (-0.0053) for 2024-06-14"
         ],
@@ -637,42 +593,10 @@
     "mc_greeks_ci": {
       "antithetic": true,
       "command": "build/quant_cli mc 100.0 100.0 0.02 0.0 0.2 1.0 100000 2025 1 none none 1 --greeks --ci --rng=counter --json",
-      "csv": "/var/folders/vl/qxd4t5nd2r77b5w5xdgxmj7c0000gn/T/tmpatzz6o24/greeks.csv",
-      "figure": "/var/folders/vl/qxd4t5nd2r77b5w5xdgxmj7c0000gn/T/tmpatzz6o24/greeks.png",
-      "inputs": [
-        {
-          "path": "build/quant_cli",
-          "sha256": "2b63041bc901afa30e77fe6464fb40a18fe8ff82f66808bd6280aa5300b4b115",
-          "size_bytes": 168328
-        },
-        {
-          "path": "configs/scenario_grids/synthetic_validation_v1.json",
-          "sha256": "ac79e61f4ff636a0260771164fa2e641882f7addbe4d974fb9be90e9f8da18cf",
-          "size_bytes": 2827
-        },
-        {
-          "path": "configs/tolerances/synthetic_validation_v1.json",
-          "sha256": "6222819e4b23355e3b6ff366350455083b0776299e2203991207ffd81202abe1",
-          "size_bytes": 421
-        }
-      ],
-      "max_std_error": 0.580767,
+      "csv": "docs/artifacts/mc_greeks_ci.csv",
+      "figure": "docs/artifacts/mc_greeks_ci.png",
       "paths": 100000,
       "price": 8.95405,
-      "protocol": {
-        "scenario_grid": {
-          "path": "configs/scenario_grids/synthetic_validation_v1.json",
-          "sha256": "ac79e61f4ff636a0260771164fa2e641882f7addbe4d974fb9be90e9f8da18cf",
-          "size_bytes": 2827
-        },
-        "scenario_grid_id": "synthetic_validation_v1",
-        "tolerances": {
-          "path": "configs/tolerances/synthetic_validation_v1.json",
-          "sha256": "6222819e4b23355e3b6ff366350455083b0776299e2203991207ffd81202abe1",
-          "size_bytes": 421
-        },
-        "tolerances_id": "synthetic_tolerances_v1"
-      },
       "records": [
         {
           "ci_high": 0.579246,
@@ -713,21 +637,11 @@
       "rng": "counter",
       "seed": 2025,
       "std_error": 0.0152195,
-      "steps": 1,
-      "tolerance_checks": {
-        "max_std_error_ok": true
-      },
-      "tolerances": {
-        "max_std_error": 1.0
-      }
+      "steps": 1
     },
     "metrics_snapshot": {
       "artifacts_root": "docs/artifacts",
-<<<<<<< HEAD
-      "generated_at": "2025-12-26T20:16:23.004584+00:00",
-=======
       "generated_at": "2025-12-29T10:40:40.037202+00:00",
->>>>>>> cc7d3de7
       "inputs": [
         {
           "path": "docs/artifacts/tri_engine_agreement.csv",
@@ -736,13 +650,8 @@
         },
         {
           "path": "docs/artifacts/qmc_vs_prng_equal_time.csv",
-<<<<<<< HEAD
-          "sha256": "7cc082e8346dfc99b343aa72954f7905edf8605c73cc55fd57fc2a223081d1fe",
-          "size_bytes": 1124
-=======
           "sha256": "83156c20b06ea7ba13071015c256b055b65145e7a08fe9ce65aeb79a5af5729c",
           "size_bytes": 1127
->>>>>>> cc7d3de7
         },
         {
           "path": "docs/artifacts/pde_order_slope.csv",
@@ -751,19 +660,6 @@
         },
         {
           "path": "docs/artifacts/ql_parity/ql_parity.csv",
-<<<<<<< HEAD
-          "sha256": "76c91032689ad75f3539b13b8946eef10c3d812c0766757d70ac3354248f7683",
-          "size_bytes": 1059
-        },
-        {
-          "path": "docs/artifacts/bench/bench_mc_paths.csv",
-          "sha256": "59775d6e8fa842bfc6bd96d5629d136f13afc733def79f40b683a0105b6860a5",
-          "size_bytes": 248
-        },
-        {
-          "path": "docs/artifacts/bench/bench_mc_equal_time.csv",
-          "sha256": "f0f307110beb41d2563a3869e8023c6db7d9f199f7f4d7a4ab895ebd4b91b975",
-=======
           "sha256": "87e539dabfc6e4e04b302c3df25297bfab7d57ee07f40cb62d7824903033fd47",
           "size_bytes": 480
         },
@@ -775,7 +671,6 @@
         {
           "path": "docs/artifacts/bench/bench_mc_equal_time.csv",
           "sha256": "71e86fc7afe899fb4e8c76d7060c794aa278e5b3bf63b9e50d1c4c8baf3f7034",
->>>>>>> cc7d3de7
           "size_bytes": 339
         },
         {
@@ -807,50 +702,17 @@
     },
     "pde_order_slope": {
       "analytic": 8.916037278572539,
-      "command": "/Library/Frameworks/Python.framework/Versions/3.12/bin/python3 scripts/pde_order_slope.py --skip-build --scenario-grid configs/scenario_grids/synthetic_validation_v1.json --tolerances configs/tolerances/synthetic_validation_v1.json --fast --output /var/folders/vl/qxd4t5nd2r77b5w5xdgxmj7c0000gn/T/tmpatzz6o24/pde.png --csv /var/folders/vl/qxd4t5nd2r77b5w5xdgxmj7c0000gn/T/tmpatzz6o24/pde.csv",
-      "csv": "/var/folders/vl/qxd4t5nd2r77b5w5xdgxmj7c0000gn/T/tmpatzz6o24/pde.csv",
+      "command": "/Library/Frameworks/Python.framework/Versions/3.12/bin/python3 scripts/pde_order_slope.py --fast --skip-build --output docs/artifacts/pde_order_slope.png --csv docs/artifacts/pde_order_slope.csv",
+      "csv": "docs/artifacts/pde_order_slope.csv",
       "dividend": 0.0,
       "fast": true,
-      "figure": "/var/folders/vl/qxd4t5nd2r77b5w5xdgxmj7c0000gn/T/tmpatzz6o24/pde.png",
-      "inputs": [
-        {
-          "path": "build/quant_cli",
-          "sha256": "2b63041bc901afa30e77fe6464fb40a18fe8ff82f66808bd6280aa5300b4b115",
-          "size_bytes": 168328
-        },
-        {
-          "path": "configs/scenario_grids/synthetic_validation_v1.json",
-          "sha256": "ac79e61f4ff636a0260771164fa2e641882f7addbe4d974fb9be90e9f8da18cf",
-          "size_bytes": 2827
-        },
-        {
-          "path": "configs/tolerances/synthetic_validation_v1.json",
-          "sha256": "6222819e4b23355e3b6ff366350455083b0776299e2203991207ffd81202abe1",
-          "size_bytes": 421
-        }
-      ],
+      "figure": "docs/artifacts/pde_order_slope.png",
       "intercept": 5.2992669376888495,
-      "logspace": 1,
-      "neumann": 1,
       "nodes": [
         101,
         201,
         401
       ],
-      "protocol": {
-        "scenario_grid": {
-          "path": "configs/scenario_grids/synthetic_validation_v1.json",
-          "sha256": "ac79e61f4ff636a0260771164fa2e641882f7addbe4d974fb9be90e9f8da18cf",
-          "size_bytes": 2827
-        },
-        "scenario_grid_id": "synthetic_validation_v1",
-        "tolerances": {
-          "path": "configs/tolerances/synthetic_validation_v1.json",
-          "sha256": "6222819e4b23355e3b6ff366350455083b0776299e2203991207ffd81202abe1",
-          "size_bytes": 421
-        },
-        "tolerances_id": "synthetic_tolerances_v1"
-      },
       "rate": 0.02,
       "records": [
         {
@@ -873,248 +735,32 @@
         }
       ],
       "slope": -2.012404848802818,
-      "smax_mult": 4.0,
       "spot": 100.0,
       "strike": 100.0,
       "tenor": 1.0,
-      "tolerance_checks": {
-        "slope_in_band": false
-      },
-      "tolerances": {
-        "slope_max": 2.5,
-        "slope_min": 1.5
-      },
       "vol": 0.2
     },
     "ql_parity": [
       {
-        "bucket_definitions": {
-          "moneyness": [
-            {
-              "label": "lt_0p97",
-              "lower": 0.0,
-              "upper": 0.97
-            },
-            {
-              "label": "0p97_1p03",
-              "lower": 0.97,
-              "upper": 1.03
-            },
-            {
-              "label": "gt_1p03",
-              "lower": 1.03,
-              "upper": Infinity
-            }
-          ],
-          "tenor_years": [
-            {
-              "label": "short_le_0p75y",
-              "lower": 0.0,
-              "upper": 0.75
-            },
-            {
-              "label": "mid_0p75_1p50y",
-              "lower": 0.75,
-              "upper": 1.5
-            },
-            {
-              "label": "long_gt_1p50y",
-              "lower": 1.5,
-              "upper": Infinity
-            }
-          ],
-          "vol": [
-            {
-              "label": "low_le_0p20",
-              "lower": 0.0,
-              "upper": 0.2
-            },
-            {
-              "label": "mid_0p20_0p25",
-              "lower": 0.2,
-              "upper": 0.25
-            },
-            {
-              "label": "high_gt_0p25",
-              "lower": 0.25,
-              "upper": Infinity
-            }
-          ]
-        },
-        "bucket_summary_csv": "docs/artifacts/ql_parity/ql_parity_bucket_summary.csv",
         "csv": "docs/artifacts/ql_parity/ql_parity.csv",
-        "error_distribution_figure": "docs/artifacts/ql_parity/ql_parity_error_dist.png",
-        "eval_date": "2024-01-01",
         "fast": true,
         "figure": "docs/artifacts/ql_parity/ql_parity.png",
-        "inputs": [
-          {
-            "path": "build/quant_cli",
-            "sha256": "2b63041bc901afa30e77fe6464fb40a18fe8ff82f66808bd6280aa5300b4b115",
-            "size_bytes": 168328
-          },
-          {
-            "path": "configs/scenario_grids/synthetic_validation_v1.json",
-            "sha256": "ac79e61f4ff636a0260771164fa2e641882f7addbe4d974fb9be90e9f8da18cf",
-            "size_bytes": 2827
-          },
-          {
-            "path": "configs/tolerances/synthetic_validation_v1.json",
-            "sha256": "6222819e4b23355e3b6ff366350455083b0776299e2203991207ffd81202abe1",
-            "size_bytes": 421
-          }
-        ],
-        "max_abs_diff_cents": 0.8615834347456719,
-        "protocol": {
-          "scenario_grid": {
-            "path": "configs/scenario_grids/synthetic_validation_v1.json",
-            "sha256": "ac79e61f4ff636a0260771164fa2e641882f7addbe4d974fb9be90e9f8da18cf",
-            "size_bytes": 2827
-          },
-          "scenario_grid_id": "synthetic_validation_v1",
-          "tolerances": {
-            "path": "configs/tolerances/synthetic_validation_v1.json",
-            "sha256": "6222819e4b23355e3b6ff366350455083b0776299e2203991207ffd81202abe1",
-            "size_bytes": 421
-          },
-          "tolerances_id": "synthetic_tolerances_v1"
-        },
         "quant_cli": "build/quant_cli",
         "scenarios": [
           "vanilla_call_atm",
           "barrier_do_call",
           "american_put_psor"
-        ],
-        "tolerance_checks": {
-          "max_abs_diff_cents_ok": true
-        },
-        "tolerances": {
-          "max_abs_diff_cents": 10.0
-        }
-      },
-      {
-        "bucket_definitions": {
-          "moneyness": [
-            {
-              "label": "lt_0p97",
-              "lower": 0.0,
-              "upper": 0.97
-            },
-            {
-              "label": "0p97_1p03",
-              "lower": 0.97,
-              "upper": 1.03
-            },
-            {
-              "label": "gt_1p03",
-              "lower": 1.03,
-              "upper": Infinity
-            }
-          ],
-          "tenor_years": [
-            {
-              "label": "short_le_0p75y",
-              "lower": 0.0,
-              "upper": 0.75
-            },
-            {
-              "label": "mid_0p75_1p50y",
-              "lower": 0.75,
-              "upper": 1.5
-            },
-            {
-              "label": "long_gt_1p50y",
-              "lower": 1.5,
-              "upper": Infinity
-            }
-          ],
-          "vol": [
-            {
-              "label": "low_le_0p20",
-              "lower": 0.0,
-              "upper": 0.2
-            },
-            {
-              "label": "mid_0p20_0p25",
-              "lower": 0.2,
-              "upper": 0.25
-            },
-            {
-              "label": "high_gt_0p25",
-              "lower": 0.25,
-              "upper": Infinity
-            }
-          ]
-        },
-        "bucket_summary_csv": "docs/artifacts/ql_parity/ql_parity_bucket_summary.csv",
-        "csv": "/var/folders/vl/qxd4t5nd2r77b5w5xdgxmj7c0000gn/T/tmpatzz6o24/ql.csv",
-        "error_distribution_figure": "docs/artifacts/ql_parity/ql_parity_error_dist.png",
-        "eval_date": "2024-01-01",
-        "fast": true,
-        "figure": "/var/folders/vl/qxd4t5nd2r77b5w5xdgxmj7c0000gn/T/tmpatzz6o24/ql.png",
-        "inputs": [
-          {
-            "path": "build/quant_cli",
-            "sha256": "2b63041bc901afa30e77fe6464fb40a18fe8ff82f66808bd6280aa5300b4b115",
-            "size_bytes": 168328
-          },
-          {
-            "path": "configs/scenario_grids/synthetic_validation_v1.json",
-            "sha256": "ac79e61f4ff636a0260771164fa2e641882f7addbe4d974fb9be90e9f8da18cf",
-            "size_bytes": 2827
-          },
-          {
-            "path": "configs/tolerances/synthetic_validation_v1.json",
-            "sha256": "6222819e4b23355e3b6ff366350455083b0776299e2203991207ffd81202abe1",
-            "size_bytes": 421
-          }
-        ],
-        "max_abs_diff_cents": 0.8615834347456719,
-        "protocol": {
-          "scenario_grid": {
-            "path": "configs/scenario_grids/synthetic_validation_v1.json",
-            "sha256": "ac79e61f4ff636a0260771164fa2e641882f7addbe4d974fb9be90e9f8da18cf",
-            "size_bytes": 2827
-          },
-          "scenario_grid_id": "synthetic_validation_v1",
-          "tolerances": {
-            "path": "configs/tolerances/synthetic_validation_v1.json",
-            "sha256": "6222819e4b23355e3b6ff366350455083b0776299e2203991207ffd81202abe1",
-            "size_bytes": 421
-          },
-          "tolerances_id": "synthetic_tolerances_v1"
-        },
-        "quant_cli": "build/quant_cli",
-        "scenarios": [
-          "vanilla_call_atm",
-          "barrier_do_call",
-          "american_put_psor"
-        ],
-        "tolerance_checks": {
-          "max_abs_diff_cents_ok": true
-        },
-        "tolerances": {
-          "max_abs_diff_cents": 10.0
-        }
+        ]
       }
     ],
     "qmc_vs_prng_equal_time": {
       "budget_count": 6,
-<<<<<<< HEAD
-      "command": "/Library/Frameworks/Python.framework/Versions/3.12/bin/python3 scripts/qmc_vs_prng_equal_time.py --fast --seed 101 --output /var/folders/vl/qxd4t5nd2r77b5w5xdgxmj7c0000gn/T/tmpd3x494qc/qmc_plot.png --csv /var/folders/vl/qxd4t5nd2r77b5w5xdgxmj7c0000gn/T/tmpd3x494qc/qmc_summary.csv",
-      "csv": "/var/folders/vl/qxd4t5nd2r77b5w5xdgxmj7c0000gn/T/tmpd3x494qc/qmc_summary.csv",
-      "csv_rows": 12,
-      "fast": true,
-      "figure": "/var/folders/vl/qxd4t5nd2r77b5w5xdgxmj7c0000gn/T/tmpd3x494qc/qmc_plot.png",
-      "generated_at": "2025-12-26T20:15:45.072086+00:00",
-=======
       "command": "/Library/Frameworks/Python.framework/Versions/3.12/bin/python3 scripts/qmc_vs_prng_equal_time.py --fast --seed 101 --output /var/folders/vl/qxd4t5nd2r77b5w5xdgxmj7c0000gn/T/tmp3amu15cy/qmc_plot.png --csv /var/folders/vl/qxd4t5nd2r77b5w5xdgxmj7c0000gn/T/tmp3amu15cy/qmc_summary.csv",
       "csv": "/var/folders/vl/qxd4t5nd2r77b5w5xdgxmj7c0000gn/T/tmp3amu15cy/qmc_summary.csv",
       "csv_rows": 12,
       "fast": true,
       "figure": "/var/folders/vl/qxd4t5nd2r77b5w5xdgxmj7c0000gn/T/tmp3amu15cy/qmc_plot.png",
       "generated_at": "2025-12-29T10:40:06.036083+00:00",
->>>>>>> cc7d3de7
       "inputs": [],
       "paths": [
         256,
@@ -1146,114 +792,6 @@
       },
       "summary_rows": [
         {
-<<<<<<< HEAD
-          "paths_prng": 106.30197419334624,
-          "paths_qmc": 25.95813935512798,
-          "payoff": "call",
-          "rmse_prng": 1.4272353215897768,
-          "rmse_qmc": 0.08054815460557012,
-          "rmse_ratio": 17.719031908039266,
-          "time_seconds": 3.638883451155076e-05
-        },
-        {
-          "paths_prng": 217.91761225303898,
-          "paths_qmc": 53.213835300108684,
-          "payoff": "call",
-          "rmse_prng": 0.9968276694999243,
-          "rmse_qmc": 0.05625745665301589,
-          "rmse_ratio": 17.719031908039263,
-          "time_seconds": 7.459661957928595e-05
-        },
-        {
-          "paths_prng": 446.72816370929,
-          "paths_qmc": 109.08764409524973,
-          "payoff": "call",
-          "rmse_prng": 0.6962169360927952,
-          "rmse_qmc": 0.03929204144482161,
-          "rmse_ratio": 17.719031908039263,
-          "time_seconds": 0.0001529220632469102
-        },
-        {
-          "paths_prng": 915.7867057543933,
-          "paths_qmc": 223.62819795151174,
-          "payoff": "call",
-          "rmse_prng": 0.48626060143937117,
-          "rmse_qmc": 0.027442842473733055,
-          "rmse_ratio": 17.719031908039263,
-          "time_seconds": 0.0003134881655439728
-        },
-        {
-          "paths_prng": 1877.3503856861132,
-          "paths_qmc": 458.43478731078636,
-          "payoff": "call",
-          "rmse_prng": 0.3396202537662251,
-          "rmse_qmc": 0.019166975686303538,
-          "rmse_ratio": 17.719031908039263,
-          "time_seconds": 0.00064264650796301
-        },
-        {
-          "paths_prng": 3848.542950547074,
-          "paths_qmc": 939.785126123739,
-          "payoff": "call",
-          "rmse_prng": 0.23720185519207937,
-          "rmse_qmc": 0.013386840569120428,
-          "rmse_ratio": 17.719031908039263,
-          "time_seconds": 0.0013174166670069098
-        },
-        {
-          "paths_prng": 228.31907465369315,
-          "paths_qmc": 53.24605548312738,
-          "payoff": "asian",
-          "rmse_prng": 0.43117826765949263,
-          "rmse_qmc": 0.1485245773428787,
-          "rmse_ratio": 2.9030768871611694,
-          "time_seconds": 5.439583522578081e-05
-        },
-        {
-          "paths_prng": 425.92878580595595,
-          "paths_qmc": 99.33041203536678,
-          "payoff": "asian",
-          "rmse_prng": 0.31568901133960786,
-          "rmse_qmc": 0.10874290403252478,
-          "rmse_ratio": 2.90307688716117,
-          "time_seconds": 0.00010147532388942652
-        },
-        {
-          "paths_prng": 794.5693142515623,
-          "paths_qmc": 185.30068876636813,
-          "payoff": "asian",
-          "rmse_prng": 0.2311330587729933,
-          "rmse_qmc": 0.07961658190838042,
-          "rmse_ratio": 2.9030768871611694,
-          "time_seconds": 0.00018930201762181378
-        },
-        {
-          "paths_prng": 1482.2674967965715,
-          "paths_qmc": 345.6780713349389,
-          "payoff": "asian",
-          "rmse_prng": 0.1692250567451328,
-          "rmse_qmc": 0.05829162069166305,
-          "rmse_ratio": 2.90307688716117,
-          "time_seconds": 0.00035314254246419214
-        },
-        {
-          "paths_prng": 2765.1671070750217,
-          "paths_qmc": 644.8617638572489,
-          "payoff": "asian",
-          "rmse_prng": 0.12389884849193844,
-          "rmse_qmc": 0.042678459203020054,
-          "rmse_ratio": 2.90307688716117,
-          "time_seconds": 0.000658786720103628
-        },
-        {
-          "paths_prng": 5158.4138130089505,
-          "paths_qmc": 1202.988355261199,
-          "payoff": "asian",
-          "rmse_prng": 0.0907130714144071,
-          "rmse_qmc": 0.031247216295091872,
-          "rmse_ratio": 2.90307688716117,
-          "time_seconds": 0.0012289653338181477
-=======
           "paths_prng": 184.191469738283,
           "paths_qmc": 12.229114408241998,
           "payoff": "call",
@@ -1360,27 +898,10 @@
           "rmse_qmc": 0.030505965524137514,
           "rmse_ratio": 2.592681102421614,
           "time_seconds": 0.001167062499007443
->>>>>>> cc7d3de7
         }
       ],
       "time_grid": {
         "asian": [
-<<<<<<< HEAD
-          5.439583522578081e-05,
-          0.00010147532388942652,
-          0.00018930201762181378,
-          0.00035314254246419214,
-          0.000658786720103628,
-          0.0012289653338181477
-        ],
-        "call": [
-          3.638883451155076e-05,
-          7.459661957928595e-05,
-          0.0001529220632469102,
-          0.0003134881655439728,
-          0.00064264650796301,
-          0.0013174166670069098
-=======
           5.324299975958032e-05,
           9.872538491769827e-05,
           0.0001830607154209773,
@@ -1395,26 +916,16 @@
           0.0003012525057393562,
           0.000720645542448264,
           0.0017239026662233907
->>>>>>> cc7d3de7
         ]
       },
       "time_per_path": {
         "asian": {
-<<<<<<< HEAD
-          "prng": 2.3824481291493765e-07,
-          "qmc": 1.0215937074065096e-06
-        },
-        "call": {
-          "prng": 3.4231569815782825e-07,
-          "qmc": 1.401827535237506e-06
-=======
           "prng": 1.71991089074434e-07,
           "qmc": 9.246546833393172e-07
         },
         "call": {
           "prng": 1.194780276196165e-07,
           "qmc": 1.799544331178756e-06
->>>>>>> cc7d3de7
         }
       }
     },
@@ -1425,68 +936,30 @@
       "fast": true,
       "skip_slow": false,
       "skip_wrds": false,
-<<<<<<< HEAD
-      "timestamp": "20251226T201358Z"
-=======
       "timestamp": "20251229T103811Z"
->>>>>>> cc7d3de7
     },
     "tri_engine_agreement": {
-      "csv": "/var/folders/vl/qxd4t5nd2r77b5w5xdgxmj7c0000gn/T/tmpatzz6o24/tri.csv",
+      "csv": "docs/artifacts/tri_engine_agreement.csv",
       "dividend": 0.0,
       "fast": true,
-      "figure": "/var/folders/vl/qxd4t5nd2r77b5w5xdgxmj7c0000gn/T/tmpatzz6o24/tri.png",
+      "figure": "docs/artifacts/tri_engine_agreement.png",
       "inputs": [
         {
           "path": "build/quant_cli",
           "sha256": "2b63041bc901afa30e77fe6464fb40a18fe8ff82f66808bd6280aa5300b4b115",
           "size_bytes": 168328
-        },
-        {
-          "path": "configs/scenario_grids/synthetic_validation_v1.json",
-          "sha256": "ac79e61f4ff636a0260771164fa2e641882f7addbe4d974fb9be90e9f8da18cf",
-          "size_bytes": 2827
-        },
-        {
-          "path": "configs/tolerances/synthetic_validation_v1.json",
-          "sha256": "6222819e4b23355e3b6ff366350455083b0776299e2203991207ffd81202abe1",
-          "size_bytes": 421
         }
       ],
       "max_mc_abs_error": 0.007545180563342413,
       "max_pde_abs_error": 0.0005870079895240465,
       "nodes": 301,
       "paths": 60000,
-      "protocol": {
-        "scenario_grid": {
-          "path": "configs/scenario_grids/synthetic_validation_v1.json",
-          "sha256": "ac79e61f4ff636a0260771164fa2e641882f7addbe4d974fb9be90e9f8da18cf",
-          "size_bytes": 2827
-        },
-        "scenario_grid_id": "synthetic_validation_v1",
-        "tolerances": {
-          "path": "configs/tolerances/synthetic_validation_v1.json",
-          "sha256": "6222819e4b23355e3b6ff366350455083b0776299e2203991207ffd81202abe1",
-          "size_bytes": 421
-        },
-        "tolerances_id": "synthetic_tolerances_v1"
-      },
       "rate": 0.02,
       "rows": 4,
       "seed": 1337,
       "spot": 100.0,
       "steps": 32,
       "tenor": 1.0,
-      "tolerance_checks": {
-        "max_mc_abs_error_ok": true,
-        "max_pde_abs_error_ok": true,
-        "mc_ci_coverage_ok": true
-      },
-      "tolerances": {
-        "max_mc_abs_error": 1.0,
-        "max_pde_abs_error": 0.5,
-        "min_mc_ci_coverage": 0.75
-      },
       "vol": 0.2
     },
     "wrds_dateset": [
@@ -1516,16 +989,12 @@
         "pricing_csv": "docs/artifacts/wrds/wrds_agg_pricing.csv",
         "summary_fig": "docs/artifacts/wrds/wrds_multi_date_summary.png",
         "symbol": "SPX",
-<<<<<<< HEAD
-        "timestamp": "2025-12-26T20:15:23.887617+00:00"
-=======
         "timestamp": "2025-12-29T10:39:45.874138+00:00",
         "trade_date_range": {
           "end": "2024-06-14",
           "start": "2020-03-16"
         },
         "use_sample": true
->>>>>>> cc7d3de7
       }
     ],
     "wrds_heston": [
@@ -1642,8 +1111,6 @@
         "summary": "docs/artifacts/wrds/per_date/2024-06-14/heston_fit.json",
         "surface_csv": "docs/artifacts/wrds/per_date/2024-06-14/heston_fit_table.csv",
         "trade_date": "2024-06-14"
-<<<<<<< HEAD
-=======
       },
       {
         "figure": "docs/artifacts/wrds/heston_fit.png",
@@ -1682,7 +1149,6 @@
         "summary": "docs/artifacts/wrds/heston_fit.json",
         "surface_csv": "docs/artifacts/wrds/heston_fit_table.csv",
         "trade_date": "2024-06-14"
->>>>>>> cc7d3de7
       }
     ],
     "wrds_pipeline": [
@@ -1709,11 +1175,7 @@
         "surface_next": "docs/artifacts/wrds/spx_2024-06-17_surface.csv",
         "surface_today": "docs/artifacts/wrds/spx_2024-06-14_surface.csv",
         "symbol": "SPX",
-<<<<<<< HEAD
-        "timestamp": "2025-12-26T20:14:45.176924+00:00",
-=======
         "timestamp": "2025-12-29T10:39:03.162938+00:00",
->>>>>>> cc7d3de7
         "trade_date": "2024-06-14",
         "trade_date_range": {
           "end": "2024-06-14",
@@ -1752,11 +1214,7 @@
         "surface_next": "docs/artifacts/wrds/per_date/2020-03-16/spx_2020-03-17_surface.csv",
         "surface_today": "docs/artifacts/wrds/per_date/2020-03-16/spx_2020-03-16_surface.csv",
         "symbol": "SPX",
-<<<<<<< HEAD
-        "timestamp": "2025-12-26T20:14:55.168614+00:00",
-=======
         "timestamp": "2025-12-29T10:39:12.301113+00:00",
->>>>>>> cc7d3de7
         "trade_date": "2020-03-16",
         "trade_date_range": {
           "end": "2020-03-16",
@@ -1795,11 +1253,7 @@
         "surface_next": "docs/artifacts/wrds/per_date/2020-03-17/spx_2020-03-18_surface.csv",
         "surface_today": "docs/artifacts/wrds/per_date/2020-03-17/spx_2020-03-17_surface.csv",
         "symbol": "SPX",
-<<<<<<< HEAD
-        "timestamp": "2025-12-26T20:15:02.254652+00:00",
-=======
         "timestamp": "2025-12-29T10:39:20.478339+00:00",
->>>>>>> cc7d3de7
         "trade_date": "2020-03-17",
         "trade_date_range": {
           "end": "2020-03-17",
@@ -1838,11 +1292,7 @@
         "surface_next": "docs/artifacts/wrds/per_date/2022-06-13/spx_2022-06-14_surface.csv",
         "surface_today": "docs/artifacts/wrds/per_date/2022-06-13/spx_2022-06-13_surface.csv",
         "symbol": "SPX",
-<<<<<<< HEAD
-        "timestamp": "2025-12-26T20:15:08.991876+00:00",
-=======
         "timestamp": "2025-12-29T10:39:27.228989+00:00",
->>>>>>> cc7d3de7
         "trade_date": "2022-06-13",
         "trade_date_range": {
           "end": "2022-06-13",
@@ -1881,11 +1331,7 @@
         "surface_next": "docs/artifacts/wrds/per_date/2022-06-14/spx_2022-06-15_surface.csv",
         "surface_today": "docs/artifacts/wrds/per_date/2022-06-14/spx_2022-06-14_surface.csv",
         "symbol": "SPX",
-<<<<<<< HEAD
-        "timestamp": "2025-12-26T20:15:15.991290+00:00",
-=======
         "timestamp": "2025-12-29T10:39:36.650400+00:00",
->>>>>>> cc7d3de7
         "trade_date": "2022-06-14",
         "trade_date_range": {
           "end": "2022-06-14",
@@ -1924,11 +1370,7 @@
         "surface_next": "docs/artifacts/wrds/per_date/2024-06-14/spx_2024-06-17_surface.csv",
         "surface_today": "docs/artifacts/wrds/per_date/2024-06-14/spx_2024-06-14_surface.csv",
         "symbol": "SPX",
-<<<<<<< HEAD
-        "timestamp": "2025-12-26T20:15:23.031326+00:00",
-=======
         "timestamp": "2025-12-29T10:39:45.011459+00:00",
->>>>>>> cc7d3de7
         "trade_date": "2024-06-14",
         "trade_date_range": {
           "end": "2024-06-14",
@@ -1943,8 +1385,6 @@
         "wrds_heston_insample_fig": "docs/artifacts/wrds/per_date/2024-06-14/wrds_heston_insample.png",
         "wrds_heston_oos_csv": "docs/artifacts/wrds/per_date/2024-06-14/wrds_heston_oos.csv",
         "wrds_heston_oos_fig": "docs/artifacts/wrds/per_date/2024-06-14/wrds_heston_oos.png"
-<<<<<<< HEAD
-=======
       },
       {
         "data_mode": "sample",
@@ -2023,7 +1463,6 @@
         "wrds_heston_insample_fig": "docs/artifacts/wrds/wrds_heston_insample.png",
         "wrds_heston_oos_csv": "docs/artifacts/wrds/wrds_heston_oos.csv",
         "wrds_heston_oos_fig": "docs/artifacts/wrds/wrds_heston_oos.png"
->>>>>>> cc7d3de7
       }
     ]
   },
