{
  "artifacts_root": "docs/artifacts",
<<<<<<< HEAD
  "generated_at": "2025-12-26T20:16:23.004584+00:00",
  "manifest_git_sha": "d4be0724a76d2cbd2aaa88e3387ed08694d6e02b",
=======
  "generated_at": "2025-12-29T10:40:40.037202+00:00",
  "manifest_git_sha": "2f98798eb30ca76082e277c66a9bbc523cf36f58",
>>>>>>> cc7d3de7
  "manifest_path": "docs/artifacts/manifest.json",
  "metrics": {
    "benchmarks": {
      "mc_equal_time": {
        "metrics": {
          "payoffs": {
            "Asian": {
              "rows": 2,
<<<<<<< HEAD
              "time_scaled_error_ratio_prng_over_qmc": 1.0554301360027973
            },
            "Barrier": {
              "rows": 2,
              "time_scaled_error_ratio_prng_over_qmc": 1.2364999102995846
=======
              "time_scaled_error_ratio_prng_over_qmc": 1.1524674847809118
            },
            "Barrier": {
              "rows": 2,
              "time_scaled_error_ratio_prng_over_qmc": 1.1952768709689725
>>>>>>> cc7d3de7
            }
          }
        },
        "source": "docs/artifacts/bench/bench_mc_equal_time.csv",
        "status": "ok"
      },
      "mc_paths": {
        "metrics": {
<<<<<<< HEAD
          "efficiency_max_threads": 0.1202711062177936,
          "paths_per_sec_1t": 11796765.326947335,
          "paths_per_sec_max_threads": 11350480.125309344,
          "speedup_max_threads": 0.9621688497423488,
=======
          "efficiency_max_threads": 0.1181529633531077,
          "paths_per_sec_1t": 9775744.422937809,
          "paths_per_sec_max_threads": 9240265.38042174,
          "speedup_max_threads": 0.9452237068248616,
>>>>>>> cc7d3de7
          "threads_max": 8
        },
        "source": "docs/artifacts/bench/bench_mc_paths.csv",
        "status": "ok"
      },
      "sources": {
        "mc_equal_time": "docs/artifacts/bench/bench_mc_equal_time.csv",
        "mc_paths": "docs/artifacts/bench/bench_mc_paths.csv"
      },
      "status": "ok"
    },
    "pde_order": {
      "metrics": {
        "nodes_finest": 401,
        "r2": 0.9999972497268851,
        "rmse_finest": 0.0011572785725384,
        "rows": 3,
        "slope": -2.0124048488028428,
        "timesteps_finest": 400
      },
      "source": "docs/artifacts/pde_order_slope.csv",
      "status": "ok"
    },
    "ql_parity": {
      "metrics": {
        "by_category": {
          "american": {
            "max_abs_diff_cents": 0.79875157,
            "median_abs_diff_cents": 0.79875157,
            "p95_abs_diff_cents": 0.79875157,
            "rows": 1
          },
          "barrier": {
            "max_abs_diff_cents": 0.0410715241,
            "median_abs_diff_cents": 0.0410715241,
            "p95_abs_diff_cents": 0.0410715241,
            "rows": 1
          },
          "vanilla": {
            "max_abs_diff_cents": 0.8615834347,
            "median_abs_diff_cents": 0.8615834347,
            "p95_abs_diff_cents": 0.8615834347,
            "rows": 1
          }
        },
        "max_abs_diff_cents_overall": 0.8615834347,
        "median_abs_diff_cents_overall": 0.79875157,
        "p95_abs_diff_cents_overall": 0.85530024823,
        "rows": 3,
        "runtime_ratio_by_category": {
<<<<<<< HEAD
          "american": 14.1239517798,
          "barrier": 10.8535501125,
          "vanilla": 1.6064514241
        },
        "runtime_ratio_median": 10.8535501125
=======
          "american": 9.8653358419,
          "barrier": 14.0417606339,
          "vanilla": 1.5644249825
        },
        "runtime_ratio_median": 9.8653358419
>>>>>>> cc7d3de7
      },
      "source": "docs/artifacts/ql_parity/ql_parity.csv",
      "status": "ok"
    },
    "qmc_vs_prng_equal_time": {
      "metrics": {
        "payoffs": {
          "asian": {
<<<<<<< HEAD
            "rmse_ratio_max": 2.2700411007,
            "rmse_ratio_median": 2.2700411007,
            "rmse_ratio_min": 2.2700411007,
            "rows": 6
          },
          "call": {
            "rmse_ratio_max": 7.5429281698,
            "rmse_ratio_median": 7.5429281698,
            "rmse_ratio_min": 7.5429281698,
            "rows": 6
          }
        },
        "rmse_ratio_overall_median": 4.90648463525
=======
            "rmse_ratio_max": 1.5918021176,
            "rmse_ratio_median": 1.5918021176,
            "rmse_ratio_min": 1.5918021176,
            "rows": 6
          },
          "call": {
            "rmse_ratio_max": 6.7544169679,
            "rmse_ratio_median": 6.7544169679,
            "rmse_ratio_min": 6.7544169679,
            "rows": 6
          }
        },
        "rmse_ratio_overall_median": 4.17310954275
>>>>>>> cc7d3de7
      },
      "source": "docs/artifacts/qmc_vs_prng_equal_time.csv",
      "status": "ok"
    },
    "tri_engine_agreement": {
      "metrics": {
        "max_abs_error_mc": 0.007545180000000151,
        "max_abs_error_pde": 0.0005870100000002765,
        "mc_ci_coverage_fraction": 1.0,
        "mc_ci_covers_bs": true,
        "rows": 4
      },
      "source": "docs/artifacts/tri_engine_agreement.csv",
      "status": "ok"
    },
    "wrds": {
      "bundle": "sample bundle regression harness",
      "oos": {
        "metrics": {
          "rows": 10,
          "weighted_iv_mae_bps": 10.599150358889375,
          "weighted_price_mae_ticks": 11.810067521540365
        },
        "source": "docs/artifacts/wrds/wrds_agg_oos.csv",
        "status": "ok"
      },
      "pnl": {
        "metrics": {
          "mean_pnl": -20.42912408124312,
          "mean_pnl_ticks": -408.58248162486234,
          "median_pnl_sigma": 239.06936760233862,
          "rows": 10
        },
        "source": "docs/artifacts/wrds/wrds_agg_pnl.csv",
        "status": "ok"
      },
      "pricing": {
        "metrics": {
          "median_iv_mae_bps": 10.599311577054154,
          "median_iv_mae_volpts_vega_wt": 0.001059928777374,
          "median_iv_rmse_volpts_vega_wt": 0.0012082816720515,
          "median_price_mae_ticks": 12.396367623901345,
          "median_price_rmse_ticks": 14.807701070337508,
          "rows": 5
        },
        "source": "docs/artifacts/wrds/wrds_agg_pricing.csv",
        "status": "ok"
      },
      "status": "ok"
    }
  },
  "protocols": {
    "synthetic_validation": {
      "scenario_grid": {
        "path": "configs/scenario_grids/synthetic_validation_v1.json",
        "sha256": "ac79e61f4ff636a0260771164fa2e641882f7addbe4d974fb9be90e9f8da18cf",
        "size_bytes": 2827
      },
      "scenario_grid_id": "synthetic_validation_v1",
      "tolerances": {
        "path": "configs/tolerances/synthetic_validation_v1.json",
        "sha256": "6222819e4b23355e3b6ff366350455083b0776299e2203991207ffd81202abe1",
        "size_bytes": 421
      },
      "tolerances_id": "synthetic_tolerances_v1"
    }
  }
}<|MERGE_RESOLUTION|>--- conflicted
+++ resolved
@@ -1,12 +1,7 @@
 {
   "artifacts_root": "docs/artifacts",
-<<<<<<< HEAD
-  "generated_at": "2025-12-26T20:16:23.004584+00:00",
-  "manifest_git_sha": "d4be0724a76d2cbd2aaa88e3387ed08694d6e02b",
-=======
   "generated_at": "2025-12-29T10:40:40.037202+00:00",
   "manifest_git_sha": "2f98798eb30ca76082e277c66a9bbc523cf36f58",
->>>>>>> cc7d3de7
   "manifest_path": "docs/artifacts/manifest.json",
   "metrics": {
     "benchmarks": {
@@ -15,19 +10,11 @@
           "payoffs": {
             "Asian": {
               "rows": 2,
-<<<<<<< HEAD
-              "time_scaled_error_ratio_prng_over_qmc": 1.0554301360027973
-            },
-            "Barrier": {
-              "rows": 2,
-              "time_scaled_error_ratio_prng_over_qmc": 1.2364999102995846
-=======
               "time_scaled_error_ratio_prng_over_qmc": 1.1524674847809118
             },
             "Barrier": {
               "rows": 2,
               "time_scaled_error_ratio_prng_over_qmc": 1.1952768709689725
->>>>>>> cc7d3de7
             }
           }
         },
@@ -36,17 +23,10 @@
       },
       "mc_paths": {
         "metrics": {
-<<<<<<< HEAD
-          "efficiency_max_threads": 0.1202711062177936,
-          "paths_per_sec_1t": 11796765.326947335,
-          "paths_per_sec_max_threads": 11350480.125309344,
-          "speedup_max_threads": 0.9621688497423488,
-=======
           "efficiency_max_threads": 0.1181529633531077,
           "paths_per_sec_1t": 9775744.422937809,
           "paths_per_sec_max_threads": 9240265.38042174,
           "speedup_max_threads": 0.9452237068248616,
->>>>>>> cc7d3de7
           "threads_max": 8
         },
         "source": "docs/artifacts/bench/bench_mc_paths.csv",
@@ -75,41 +55,24 @@
         "by_category": {
           "american": {
             "max_abs_diff_cents": 0.79875157,
-            "median_abs_diff_cents": 0.79875157,
-            "p95_abs_diff_cents": 0.79875157,
             "rows": 1
           },
           "barrier": {
             "max_abs_diff_cents": 0.0410715241,
-            "median_abs_diff_cents": 0.0410715241,
-            "p95_abs_diff_cents": 0.0410715241,
             "rows": 1
           },
           "vanilla": {
             "max_abs_diff_cents": 0.8615834347,
-            "median_abs_diff_cents": 0.8615834347,
-            "p95_abs_diff_cents": 0.8615834347,
             "rows": 1
           }
         },
         "max_abs_diff_cents_overall": 0.8615834347,
-        "median_abs_diff_cents_overall": 0.79875157,
-        "p95_abs_diff_cents_overall": 0.85530024823,
-        "rows": 3,
         "runtime_ratio_by_category": {
-<<<<<<< HEAD
-          "american": 14.1239517798,
-          "barrier": 10.8535501125,
-          "vanilla": 1.6064514241
-        },
-        "runtime_ratio_median": 10.8535501125
-=======
           "american": 9.8653358419,
           "barrier": 14.0417606339,
           "vanilla": 1.5644249825
         },
         "runtime_ratio_median": 9.8653358419
->>>>>>> cc7d3de7
       },
       "source": "docs/artifacts/ql_parity/ql_parity.csv",
       "status": "ok"
@@ -118,21 +81,6 @@
       "metrics": {
         "payoffs": {
           "asian": {
-<<<<<<< HEAD
-            "rmse_ratio_max": 2.2700411007,
-            "rmse_ratio_median": 2.2700411007,
-            "rmse_ratio_min": 2.2700411007,
-            "rows": 6
-          },
-          "call": {
-            "rmse_ratio_max": 7.5429281698,
-            "rmse_ratio_median": 7.5429281698,
-            "rmse_ratio_min": 7.5429281698,
-            "rows": 6
-          }
-        },
-        "rmse_ratio_overall_median": 4.90648463525
-=======
             "rmse_ratio_max": 1.5918021176,
             "rmse_ratio_median": 1.5918021176,
             "rmse_ratio_min": 1.5918021176,
@@ -146,7 +94,6 @@
           }
         },
         "rmse_ratio_overall_median": 4.17310954275
->>>>>>> cc7d3de7
       },
       "source": "docs/artifacts/qmc_vs_prng_equal_time.csv",
       "status": "ok"
@@ -197,21 +144,5 @@
       },
       "status": "ok"
     }
-  },
-  "protocols": {
-    "synthetic_validation": {
-      "scenario_grid": {
-        "path": "configs/scenario_grids/synthetic_validation_v1.json",
-        "sha256": "ac79e61f4ff636a0260771164fa2e641882f7addbe4d974fb9be90e9f8da18cf",
-        "size_bytes": 2827
-      },
-      "scenario_grid_id": "synthetic_validation_v1",
-      "tolerances": {
-        "path": "configs/tolerances/synthetic_validation_v1.json",
-        "sha256": "6222819e4b23355e3b6ff366350455083b0776299e2203991207ffd81202abe1",
-        "size_bytes": 421
-      },
-      "tolerances_id": "synthetic_tolerances_v1"
-    }
   }
 }